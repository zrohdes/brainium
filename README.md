# Branium
<<<<<<< HEAD
An artificial intelligence programming library extended from Google Tensorflow which focus on rapid prototyping features.
=======
A machine learning library extended from Google Tensorflow which focus on rapid prototyping features.
## Supported Features
* OOP flexible modeling.
* Enhanced rich tensorboard.
* Hyper-parameters auto tuning.
* Implementations of Reinforcement Learning.
* Implementations of Graph Neuron Network (GNN).
* Implementations of Network Architect Search (NAS).
* Implementations of Generative Adversarial Network (GANs).
* Implementations of other popular networks.
>>>>>>> 7b20a2ba
## Authors
* Hieu Tr. Pham - hieupt.ai@gmail.com
## License
This library is licensed as [CC BY-NC-SA 4.0](https://github.com/hieupth/branium/blob/master/LICENSE.md). You can use and adapt materials for non-commercial purposes as long as giving appropriate credit by citing us:
<<<<<<< HEAD
> Brainium, a machine learning library. Hieu Tr. Pham. 2020. https://github.com/hieupth/brainium
=======
>Brainium, a machine learning library, Hieu Tr. Pham, 2020. https://github.com/hieupth/brainium
>>>>>>> 7b20a2ba

Copyright (c) 2020, The Brainium Authors. All rights reserved.<|MERGE_RESOLUTION|>--- conflicted
+++ resolved
@@ -1,7 +1,4 @@
 # Branium
-<<<<<<< HEAD
-An artificial intelligence programming library extended from Google Tensorflow which focus on rapid prototyping features.
-=======
 A machine learning library extended from Google Tensorflow which focus on rapid prototyping features.
 ## Supported Features
 * OOP flexible modeling.
@@ -12,15 +9,10 @@
 * Implementations of Network Architect Search (NAS).
 * Implementations of Generative Adversarial Network (GANs).
 * Implementations of other popular networks.
->>>>>>> 7b20a2ba
 ## Authors
 * Hieu Tr. Pham - hieupt.ai@gmail.com
 ## License
 This library is licensed as [CC BY-NC-SA 4.0](https://github.com/hieupth/branium/blob/master/LICENSE.md). You can use and adapt materials for non-commercial purposes as long as giving appropriate credit by citing us:
-<<<<<<< HEAD
-> Brainium, a machine learning library. Hieu Tr. Pham. 2020. https://github.com/hieupth/brainium
-=======
 >Brainium, a machine learning library, Hieu Tr. Pham, 2020. https://github.com/hieupth/brainium
->>>>>>> 7b20a2ba
 
 Copyright (c) 2020, The Brainium Authors. All rights reserved.